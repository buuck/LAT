#!/usr/bin/env python3

import sys, os, imp, time, json
gStart = time.time()
sys.argv.append("-b")
ds = imp.load_source('DataSetInfo','../DataSetInfo.py')
wl = imp.load_source('waveLibs','../waveLibs.py')
import numpy as np
import matplotlib.pyplot as plt
import scipy.stats as stats
import tinydb as db
from scipy.optimize import curve_fit
home = os.path.expanduser('~')
# print("Imports: %.2f" % (time.time()-gStart))

def main():

    # testParsers()
    # genBLFiles()
    # bkgBaselines()
    # baselinesVsTime()
    # calBLFit()
    cutPlot()


def cutPlot():
    """ Access the DB, pull BL values, shift/scale so we can see what the BL cut removes. """

    calDB = db.TinyDB("../calDB.json")
    pars = db.Query()

    dsNum, modNum, calIdx, bkgIdx = 1, 1, 1, 1
    blKey = "bl_ds%d_idx%d_mod%d" % (dsNum, calIdx, modNum)
    blRec = ds.getDBRecord(blKey, True, calDB, pars)

    # load the cal and bl files


    # cal
    home = os.path.expanduser('~')
    latDir = home + "/project/cal-lat"
    calList = ds.getCalFiles(dsNum, calIdx, modNum, verbose=False)
    latList = [f[f.find("latSkim"):] for f in calList ]
    if bkgIdx is None:
        print("Scanning %d cal idx's..." % ds.getNCalIdxs(dsNum,module=1))

    # bkg
    latDir, latList = ds.getLATList(dsNum, bkgIdx)



def calBLFit():
    """
    key:  bl_ds[i]_idx[j]_mod[k]
    vals: {[chan]:[blLo, blHi, fitMu, fitSig, N, beta, m, fitChi2, cts]}
    """
    intMode = False
    updateDB = True
    calDB = db.TinyDB("../calDB.json")
    pars = db.Query()

    # iterate over datasets
    for dsNum, modNum in [(0,1),(1,1),(2,1),(3,1),(4,2),(5,1),(5,2)]:
    # for dsNum, modNum in [(0,1)]:

        print("Scanning DS-%d-M%d ..." % (dsNum, modNum))

        goodList = ds.GetGoodChanListNew(dsNum)
        with open("%s/project/baselines/parseBL_ds%d_bkg.json" % (home, dsNum), 'r') as fp:
            baseDict = json.load(fp)
        baseDict = {ch : baseDict[u'%d'%ch] for ch in goodList}

        cInfo = ds.CalInfo()
        nCal = ds.getNCalIdxs(dsNum,module=modNum)
        calDicts = {}
        for calIdx in range(nCal):
            calFile = "%s/project/baselines/parseBL_ds%d_bkg.json" % (home, dsNum)
            if not os.path.isfile(calFile):
                calDicts[calIdx] = {}
            else:
                with open(calFile, 'r') as fp:
                    calDict = json.load(fp)
                calDicts[calIdx] = {ch: calDict[u'%d'%ch] for ch in goodList}

        fig = plt.figure(figsize=(9,5), facecolor='w')
        p1 = plt.subplot(111)

        # loop over calIdx's
        for calIdx in range(nCal):
        # for calIdx in [1]:
            calDict = calDicts[calIdx]
            if len(calDict)==0:
                print("No record found for DS%d, M%d, calIdx %d.  Continuing ..." % (dsNum, modNum, calIdx))
                continue
            print("DS-%d, calIdx %d" % (dsNum, calIdx))

            # this is what we fill the DB with
            baseDBDict = {ch:[] for ch in goodList}

            # loop over channels (interactive to display plots)
            iCh = -1
            while True:
                iCh += 1
                if intMode==True and iCh != 0:
                    value = input()
                    if value=='q': exit(1)    # quit
                    if value=='p': iCh -= 2   # go to previous
                    if (value.isdigit()):
                        iCh = int(value)      # go to channel number
                if iCh >= len(goodList): break
                ch = goodList[iCh]

                # get calibration baseline data for this channel
                calBL = [calDict[ch][idx][0] for idx in range(len(calDict[ch]))]
                calRuns = [calDict[ch][idx][2] for idx in range(len(calDict[ch]))]
                if len(calBL)==0:
                    print("Ch %d ain't got no entries" % ch)
                    continue

                # get background baseline data matching the cal run, trim off outliers (overflow hits)
                calKey = "ds%d_m%d" % (dsNum, modNum)
                runLo, runHi = cInfo.GetCalRunCoverage(calKey, calIdx)
                rList = [baseDict[ch][idx][2] for idx in range(len(baseDict[ch])) if runLo <= baseDict[ch][idx][2] <= runHi]
                bList = [baseDict[ch][idx][0] for idx in range(len(baseDict[ch])) if runLo <= baseDict[ch][idx][2] <= runHi]
                rList = [rList[idx] for idx in range(len(rList)) if abs(bList[idx]) < 8000]
                bList = [bList[idx] for idx in range(len(bList)) if abs(bList[idx]) < 8000]

                # find mode
                calInt = [int(bl) for bl in calBL]
                xMode = float(stats.mode(calInt)[0])
                if not -8000 < int(xMode) < 8000:
                    print("Ch %d, mode is bad: %d" % (ch, xMode))
                    continue

                # narrow window and estimate spread
                xLo, xHi, bpa = xMode - 25, xMode + 5, 0.2
                nBins = int((xHi-xLo)/bpa)
                h1, x1 = np.histogram(np.asarray(calBL), bins=nBins, range=(xLo, xHi))
                x1 = x1[:-1]
                hInt = [h1[0]]
                for i in range(1, len(h1)):
                    hInt.append( hInt[i-1] + h1[i] )
                hInt = np.asarray(hInt)
                idxLo = np.where(hInt >= 0.4 * hInt[-1])
                idxHi = np.where(hInt >= 0.95 * hInt[-1])
                adcLo = x1[idxLo][0]
                adcHi = x1[idxHi][0]
                sig = adcHi - adcLo

                # run fit and compute reduced chi square
                pGuess = [50., 1., 1., xMode, sig] # N,beta,m,mu,sig
                try:
                    pFit,_ = curve_fit(crystalball, x1, h1, p0=pGuess)
                except RuntimeError:
                    print("Fit failed!  Reverting to guess parameters.")
                    pFit = pGuess
                fitVals = crystalball(x1,*pFit)
                fitChi2 = np.sum(np.square(fitVals - h1)) / (len(h1) - len(pFit))
                fitMu, fitSig, N, beta, m = pFit[3], abs(pFit[4]), pFit[0], pFit[1], pFit[2]
                cts = np.sum(h1)

                # get ADC ranges
                blLo, blHi = fitMu - 5, fitMu + 20
                dLo, dHi = 0., 0.
                if len(bList) > 0:
                    if min(bList) < blLo:
                        dLo = blLo - min(bList)
                        blLo = min(bList)
                    if max(bList) > blHi:
                        dHi = max(bList) - blHi
                        blHi = max(bList)

                # create DB entry for this channel (chop off unnecessary digits)
                results = []
                for val in [blLo, blHi, fitMu, fitSig, N, beta, m, fitChi2, cts] :
                    if isinstance(val, float):
                        results.append(float("%.2f" % val))
                    else:
                        results.append(int(val))
                baseDBDict[ch] = results

                print("DS-%d-M%d calIdx %d  ch %d  cts %-5d  mu %-7.2f  sig %-5.2f  chi2 %-6.2f  LO %-4.0f d%-4.0f  HI %.0f d%-4.0f" % (dsNum,modNum,calIdx,ch,cts,fitMu,fitSig,fitChi2,blLo,dLo,blHi,dHi))

                if not intMode: continue

                # -- make a figure --
                p1.cla()
                p1.plot(x1,h1,ls="steps",color='blue',label='data')

                # p1.axvline(xMode,color='red')
                # p1.axvline(adcLo,color='green')
                # p1.axvline(adcHi,color='green')
                p1.axvline(blLo,color='black')
                p1.axvline(blHi,color='black')
                for idx,bkgVal in enumerate(bList):
                    lbl = "bkgIdx vals" if idx == 0 else None
                    p1.axvline(bkgVal,color='cyan',alpha=0.5, label=lbl)

                guessVals = crystalball(x1,*pGuess)
                p1.plot(x1,guessVals,color='orange',label='guess',alpha=0.7)

                from scipy.interpolate import spline
                xnew = np.linspace(x1.min(),x1.max(),len(x1)*10)
                fitSmooth = spline(x1,fitVals,xnew)
                p1.plot(xnew,fitSmooth,color='red',label=r'result, $\chi^2 = %.2f$' % fitChi2)

                p1.set_title("DS-%d, calIdx %d, ch %d" % (dsNum, calIdx, ch))
                p1.set_xlabel("ADC")
                p1.set_ylabel("Counts")
                p1.legend(loc=2)

                plt.tight_layout()
                plt.pause(0.0001)

            # Update the DB for this calIdx
            if updateDB:
                dbKey = "bl_ds%d_idx%d_mod%d" % (dsNum, calIdx, modNum)
                for key in baseDBDict:
                    print(key, baseDBDict[key])
<<<<<<< HEAD
                # ds.setDBRecord({"key":dbKey, "vals":baseDBDict}, False, "../calDB.json")
=======
                ds.setDBRecord({"key":dbKey, "vals":baseDBDict}, False, "../calDB.json", calDB, pars)
>>>>>>> 7d71b7e2


def crystalball(x,N,beta,m,mu,sig):
    """ Scipy's crystalball function (doesn't exist in python2.)
    https://github.com/scipy/scipy/blob/59cabc8/scipy/stats/_continuous_distns.py#L5798
    """
    from scipy._lib._util import _lazywhere
    x = (x - mu)/sig
    rhs = lambda x, beta, m: np.exp(-x**2 / 2)
    lhs = lambda x, beta, m: (m/beta)**m * np.exp(-beta**2 / 2.0) * (m/beta - beta - x)**(-m)
    return N * _lazywhere(np.atleast_1d(x > -beta), (x, beta, m), f=rhs, f2=lhs)


def baselinesVsTime():

    dsNum, modNum = 1, 1
    goodList = ds.GetGoodChanListNew(dsNum)
    with open("%s/project/baselines/parseBL_ds%d_bkg.json" % (home, dsNum), 'r') as fp:
        baseDict = json.load(fp)
    baseDict = {ch : baseDict[u'%d'%ch] for ch in goodList}

    nCal = ds.getNCalIdxs(dsNum,module=modNum)
    calDicts = {}
    for calIdx in range(nCal):
        with open("%s/project/baselines/parseBL_ds%d_cal%d_m%d.json" % (home,dsNum,calIdx,modNum), 'r') as fp:
            calDict = json.load(fp)
        calDicts[calIdx] = {ch: calDict[u'%d'%ch] for ch in goodList}

    ch = 592

    fig = plt.figure(figsize=(9,5), facecolor='w')
    p1 = plt.subplot(111)
    # plt.show(block=False)

    # loop over channels (interactive to display plots)
    iCh = -1
    while True:
        iCh += 1
        if iCh != 0:
            value = input()
            if value=='q': break
        if iCh > len(goodList): break
        ch = goodList[iCh]

        print("DS%d, ch %d" % (dsNum, ch))

        p1.cla()

        bList = [baseDict[ch][idx][0] for idx in range(len(baseDict[ch]))]
        rList = [baseDict[ch][idx][2] for idx in range(len(baseDict[ch]))]

        bMean = np.mean(bList)
        p1.set_ylim([bMean - 300, bMean + 300])

        p1.plot(rList,bList,"o",markersize=1,color='blue',label="bkg")

        for calIdx in range(nCal):
            calDict = calDicts[calIdx]
            baseListC = [calDict[ch][idx][0] for idx in range(len(calDict[ch])) if calDict[ch][idx][0] > -8000]
            runsListC = [calDict[ch][idx][2] for idx in range(len(calDict[ch])) if calDict[ch][idx][0] > -8000]

            cLabel = "Cal" if calIdx==0 else None
            p1.plot(runsListC, baseListC, "o", markersize=1, color='red', label=cLabel)


        p1.set_title("DS%d, Ch %d" % (dsNum, ch))
        p1.set_xlabel("Run")
        p1.set_ylabel("ADC value")
        p1.legend(loc='best')

        plt.tight_layout()
        plt.pause(0.00001)


def bkgBaselines():

    dsNum = 2
    goodList = ds.GetGoodChanListNew(dsNum)
    with open("../data/parseLAT2_ds%d_bkg.json" % dsNum, 'r') as fp: baseDict = json.load(fp)
    baseDict = {ch : baseDict[u'%d'%ch] for ch in goodList}

    fig = plt.figure(figsize=(9,5),facecolor='w')
    p1 = plt.subplot(111)
    cmap = plt.cm.get_cmap('hsv',len(baseDict.keys())+1)

    # 1 - baselines vs. time
    # ctr = 0
    # for ch in sorted(baseDict.keys()):
    # # for ch in [594,598,600]:
    #     baseList = [baseDict[ch][idx][0] for idx in range(len(baseDict[ch]))]
    #     timeList = [baseDict[ch][idx][1] for idx in range(len(baseDict[ch]))]
    #     runsList = [baseDict[ch][idx][2] for idx in range(len(baseDict[ch]))]
    #
    #     p1.plot(runsList,baseList,"o",markersize=1,c=cmap(ctr),label="ch%d"%ch)
    #     ctr += 1
    # p1.set_title("DS-%d Baselines" % dsNum)
    # p1.set_xlabel("Entry")
    # p1.set_ylabel("ADC value")
    # p1.legend(bbox_to_anchor=(1.01, 1), loc=2, borderaxespad=0.)
    # plt.tight_layout()
    # plt.subplots_adjust(right=0.85)
    # plt.show()
    # plt.savefig("../plots/ds%d_blHist.pdf" % dsNum)

    # 2 - baseline histograms
    bpa = 1
    adcLo, adcHi = 50, 160
    for ch in baseDict.keys():
        baseList = [baseDict[ch][idx][0] for idx in range(len(baseDict[ch]))]
        if max(baseList) > adcHi:
            adcHi = max(baseList) + 10
        elif min(baseList) < adcLo:
            adcLo = min(baseList) - 10
    nBins = int((adcHi-adcLo)/bpa)
    ctr = 0
    for ch in sorted(baseDict.keys()):
    # for ch in [594,598,600]:
        # p1.cla()
        baseList = [baseDict[ch][idx][0] for idx in range(len(baseDict[ch]))]
        p1.hist(baseList, nBins, facecolor=cmap(ctr), histtype="step", label="ch%d"%ch, range=(60,160)) # in plt.plot it's ls='steps'
        ctr += 1
    p1.legend(loc='best')
    p1.set_title("DS-%d Baselines" % dsNum)
    p1.set_xlabel("ADC")
    p1.set_ylabel("counts")
    p1.legend(bbox_to_anchor=(1.01, 1), loc=2, borderaxespad=0.)
    plt.tight_layout()
    plt.subplots_adjust(right=0.85)
        # plt.savefig("../plots/bl_ds%d_ch%d.pdf" % (dsNum,ch))
    plt.show()


def genBLFiles():
    """ Run parseLAT2 for each dataset and generate a json output file in ../data .
    Time to draw goes as the num. entries in the chains (DS0 and DS5 take ~10mins.)
    """
    # 1.
    # highECut = "channel%2==0 && trapENFCal > 100"
    # for dsNum in [0,1,2,3,4,5]:
    #     goodList = ds.GetGoodChanListNew(dsNum)
    #     parseLAT2(goodList, highECut, dsNum, None, True)
    # return

    # 2.
    # for dsNum,modNum in [(0,1),(1,1),(2,1),(3,1),(4,2),(5,1),(5,2)]:
    for dsNum,modNum in [(5,2)]:
        calCut = "channel%2==0 && trapENFCal > 50 && Entry$ < 10000" # don't need that many events for each calIdx
        goodList = ds.GetGoodChanListNew(dsNum)
        # for idx in range(ds.getNCalIdxs(dsNum, modNum)):
            # parseLAT2(goodList, calCut, dsNum, idx, True, True, modNum)

        # debug - parseBL_ds5_cal6_m2.json is missing
        parseLAT2(goodList, calCut, dsNum, 6, True, True, modNum)


def testParsers():

    dsNum = 2
    goodList = ds.GetGoodChanListNew(dsNum)

    pulserCut = "EventDC1Bits && channel%2==0 && trapENFCal > 50" # SELECTS pulsers
    highECut = "!EventDC1Bits && channel%2==0 && trapENFCal > 50"
    testCut = "channel%2==0 && trapENFCal > 50 && Entry$ < 100000" # don't need all cal events

    # functions to walk ROOT files and fill baseDict
    # baseDict = parseGAT(goodList, testCut, dsNum, 1, True)
    # baseDict1 = parseLAT1(goodList, testCut, dsNum, 1, True) # scans wfs directly
    # baseDict2 = parseLAT2(goodList, testCut, dsNum, None, True, True) # uses 'fitBL' parameter (fastest)
    # return

    # for ch in goodList:
    #     print("ch",ch)
    #     print("  avg:",baseDict1[ch])
    #     print("  fit:",baseDict2[ch])

    # load baseDict from file (very quick)
    # with open("../data/parseGAT_ds%d.json" % dsNum, 'r') as fp: baseDict = json.load(fp)
    # with open("../data/parseLAT1_ds%d.json" % dsNum, 'r') as fp: baseDict = json.load(fp)
    with open("../data/parseLAT2_ds%d.json" % dsNum, 'r') as fp: baseDict = json.load(fp)

    # convert unicode keys back to ints
    baseDict = {ch : baseDict[u'%d'%ch] for ch in goodList}

    # format: baseDict[ch] = (baseline, globalTime, run)

    # extract columns of numbers (e.g. globalTime's)

    # 1 - list comprehension (faster)
    start = time.time()
    timeList = [baseDict[608][idx][1] for idx in range(len(baseDict[608]))]
    print(timeList)
    print(time.time()-start)

    # 2 - np array, multi-axis slice
    start = time.time()
    B = np.array(baseDict[608])
    print(B[:,0].tolist())
    print(time.time()-start)


def parseGAT(goodList, theCut, dsNum, bkgIdx=None, saveMe=False):
    """ Accesses MGTWaveform objects directly and returns some arbitrary object.
    NOTE: Have to access individual TFile's because of this old stupid ROOT/MJSW bug:
    When the GetEntry command changes from file1->file2 in the loop:
        AttributeError: 'TChain' object has no attribute 'MGTWaveforms' (LAT data)
        AttributeError: 'TChain' object has no attribute 'event'        (GAT data)
    """
    from ROOT import gDirectory, TFile, TTree, TChain, MGTWaveform, MJTMSWaveform, GATDataSet

    # this is what we return
    baseDict = {ch:[] for ch in goodList}

    # create run number list
    runList = []
    bkgList = ds.bkgRunsDS[dsNum][bkgIdx]
    for idx in range(0,len(bkgList),2):
        [runList.append(run) for run in range(bkgList[idx], bkgList[idx+1]+1)]

    # get paths to data
    gds = GATDataSet()
    gatPath = gds.GetPathToRun(runList[0], GATDataSet.kGatified)
    gIdx = gatPath.find("mjd_run")
    gatPath = gatPath[:gIdx]
    bltPath = gds.GetPathToRun(runList[0], GATDataSet.kBuilt)
    bIdx = bltPath.find("OR_run")
    bltPath = bltPath[:bIdx]

    # loop over files
    for run in runList:
        start = time.time()

        # load trees
        gatFile = TFile(gatPath+"mjd_run%d.root" % run)
        gatTree = gatFile.Get("mjdTree")
        bltFile = TFile(bltPath+"OR_run%d.root" % run)
        bltTree = bltFile.Get("MGTree")
        gatTree.AddFriend(bltTree)

        # create TEntryList
        gatTree.Draw(">>elist", theCut, "entrylist")
        eList = gDirectory.Get("elist")
        gatTree.SetEntryList(eList)
        if eList.GetN()==0: continue

        # loop over entries passing cuts
        for iList in range(eList.GetN()):
            entry = gatTree.GetEntryNumber(iList);
            gatTree.LoadTree(entry)
            gatTree.GetEntry(entry)
            nChans = gatTree.channel.size()
            numPass = gatTree.Draw("channel",theCut,"GOFF",1,iList)
            chans = gatTree.GetV1()
            chanList = list(set(int(chans[n]) for n in xrange(numPass)))

            # loop over hits passing cuts (channels in good list only)
            hitList = (iH for iH in range(nChans) if gatTree.channel.at(iH) in goodList and gatTree.channel.at(iH) in chanList)
            for iH in hitList:
                if dsNum==2 or dsNum==6:
                    wf_downsampled = bltTree.event.GetWaveform(iH)
                    wf_regular = bltTree.event.GetAuxWaveform(iH)
                    wf = MJTMSWaveform(wf_downsampled,wf_regular)
                else:
                    wf = bltTree.event.GetWaveform(iH)

                # now we can pretty much save or calculate anything we want
                chan = int(gatTree.channel.at(iH))
                signal = wl.processWaveform(wf)
                baseline,_ = signal.GetBaseNoise()
                baseline = float("%.2f" % baseline) # kill precision to save on memory
                globalTime = int(latTree.globalTime.fSec)
                run = int(latTree.run)
                baseDict[chan].append(baseline,globalTime,run)

        print("Run %d, %d entries, %d passing cuts. %.2f sec." % (run, gatTree.GetEntries(), eList.GetN(), time.time()-start))

        gatFile.Close()
        bltFile.Close()

    # optionally save the output
    if saveMe:
        with open("../data/parseGAT_ds%d.json" % dsNum, 'w') as fOut:
            json.dump(baseDict, fOut)

    return baseDict


def parseLAT1(goodList, theCut, dsNum, bkgIdx=None, saveMe=False):
    """ Accesses MGTWaveform objects directly and returns some arbitrary object.
    Suffers from the same ROOT/MGSW TChain bug as parseGAT (see above).
    """
    from ROOT import gDirectory, TFile, TTree, TChain, MGTWaveform, MJTMSWaveform, GATDataSet

    # this is what we return
    baseDict = {ch:[] for ch in goodList}

    p1Start = time.time()

    # get a sequential list of file names
    latDir, latList = ds.getLATList(dsNum, bkgIdx)

    # loop over each file in the list
    for fName in latList:
        start = time.time()

        # load trees
        latFile = TFile(latDir + "/" + fName)
        latTree = latFile.Get("skimTree")

        # create TEntryList
        latTree.Draw(">>elist", theCut, "entrylist")
        eList = gDirectory.Get("elist")
        latTree.SetEntryList(eList)

        # loop over entries passing cuts
        for iList in range(eList.GetN()):
            entry = latTree.GetEntryNumber(iList);
            latTree.LoadTree(entry)
            latTree.GetEntry(entry)
            nChans = latTree.channel.size()
            numPass = latTree.Draw("channel",theCut,"GOFF",1,iList)
            chans = latTree.GetV1()
            chanList = list(set(int(chans[n]) for n in xrange(numPass)))

            # loop over hits passing cuts (channels in good list only)
            hitList = (iH for iH in range(nChans) if latTree.channel.at(iH) in goodList and latTree.channel.at(iH) in chanList)
            for iH in hitList:

                # now we can pretty much save or calculate anything we want
                wf = latTree.MGTWaveforms.at(iH)
                chan = int(latTree.channel.at(iH))
                signal = wl.processWaveform(wf)
                baseline,_ = signal.GetBaseNoise()
                baseline = float("%.2f" % baseline) # kill precision to save on memory
                globalTime = int(latTree.globalTime.fSec)
                run = int(latTree.run)
                baseDict[chan].append(baseline,globalTime,run)

        print("%s, %d entries, %d passing cuts. %.2f sec." % (fName, latTree.GetEntries(), eList.GetN(), time.time()-start))

        latFile.Close()

    # optionally save the output
    if saveMe:
        with open("../data/parseLAT1_ds%d.json" % dsNum, 'w') as fOut:
            json.dump(baseDict, fOut)

    print( "Total Elapsed:",time.time() - p1Start)
    return baseDict


def parseLAT2(goodList, theCut, dsNum, bkgIdx=None, saveMe=False, cal=False, modNum=None):
    """ Uses "fitBL" variable in LAT files to do a draw command and return an arbitrary object.
        This is able to use a TChain since it doesn't access any custom classes.
        Also it's faster.  But the TCut is global so it's maybe a little less flexible.
    """
    from ROOT import gDirectory, TFile, TTree, TChain, MGTWaveform, MJTMSWaveform, GATDataSet

    # this is what we return
    baseDict = {ch:[] for ch in goodList}
    start = time.time()

    # get a sequential list of file names
    if cal:
        calIdx = bkgIdx
        latDir = home + "/project/cal-lat"
        calList = ds.getCalFiles(dsNum, calIdx, modNum, verbose=False)
        latList = [f[f.find("latSkim"):] for f in calList ]
        if bkgIdx is None:
            print("Scanning %d cal idx's..." % ds.getNCalIdxs(dsNum,module=1))
    else:
        latDir, latList = ds.getLATList(dsNum, bkgIdx)

    # load the chain
    latChain = TChain("skimTree")
    for fName in latList: latChain.Add(latDir + "/" + fName)
    print("Loaded DS%d, %d entries.  Drawing ..." % (dsNum, latChain.GetEntries()))

    # run the draw command
    nPass = latChain.Draw("fitBL:channel:run:globalTime",theCut,"goff")
    if nPass == 0: return
    arrBL = latChain.GetV1()
    arrCH = latChain.GetV2()
    arrRN = latChain.GetV3()
    arrGT = latChain.GetV4()
    arrBL = [float("%.2f" % arrBL[idx]) for idx in range(nPass)] # save precision
    arrCH = [int(arrCH[idx]) for idx in range(nPass)]
    arrRN = [int(arrRN[idx]) for idx in range(nPass)]
    arrGT = [int(arrGT[idx]) for idx in range(nPass)]

    # fill the baseDict
    for idx in range(nPass):
        ch, bl, gt, run = arrCH[idx], arrBL[idx], arrGT[idx], arrRN[idx]
        if ch not in goodList: continue
        baseDict[ch].append((bl,gt,run))

    print("DS-%d, idx" % dsNum, bkgIdx,"%d entries passing cuts. %.2f sec." % (nPass, time.time()-start))

    # optionally save the output
    if saveMe:
        if bkgIdx is None:
            fName = "%s/project/baselines/parseBL_ds%d_bkg.json" % (home, dsNum)
        elif not cal:
            fName = "%s/project/baselines/parseBL_ds%d_%d.json" % (home, dsNum, bkgIdx)
        else:
            fName = "%s/project/baselines/parseBL_ds%d_cal%d_m%d.json" % (home, dsNum, calIdx, modNum)
        with open(fName, 'w') as fOut:
            json.dump(baseDict, fOut)
        print("Saved json file:",fName)

    return baseDict


if __name__=="__main__":
    main()<|MERGE_RESOLUTION|>--- conflicted
+++ resolved
@@ -217,11 +217,7 @@
                 dbKey = "bl_ds%d_idx%d_mod%d" % (dsNum, calIdx, modNum)
                 for key in baseDBDict:
                     print(key, baseDBDict[key])
-<<<<<<< HEAD
-                # ds.setDBRecord({"key":dbKey, "vals":baseDBDict}, False, "../calDB.json")
-=======
                 ds.setDBRecord({"key":dbKey, "vals":baseDBDict}, False, "../calDB.json", calDB, pars)
->>>>>>> 7d71b7e2
 
 
 def crystalball(x,N,beta,m,mu,sig):
